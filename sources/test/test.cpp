--- conflicted
+++ resolved
@@ -39,9 +39,7 @@
 
 #include "ioutils.h"
 #include "basic_io.h"
-<<<<<<< HEAD
 #include "hkl.h"
-=======
 #include "prettyprint.h"
 #include "interactive.h"
 #include "realform_io.h"
@@ -57,7 +55,6 @@
 
 #include "testrun.h"
 #include "kltest.h"
->>>>>>> 77a7c3e9
 
 /*****************************************************************************
 
@@ -95,12 +92,9 @@
   void X_f();
   void iblock_f();
   void nblock_f();
-<<<<<<< HEAD
   void hblock_f();
-=======
   void deform_f();
   void partial_block_f();
->>>>>>> 77a7c3e9
   void embedding_f();
 
   void hkllist_f();
@@ -1446,12 +1440,8 @@
   block.print_to(f,false);
 } // |partial_block_f|
 
-<<<<<<< HEAD
-tits::TorusElement torus_part
-=======
 
 TorusElement torus_part
->>>>>>> 77a7c3e9
   (const RootDatum& rd,
    const WeightInvolution& theta,
    const RatWeight& lambda, // discrete parameter
@@ -1623,107 +1613,109 @@
 {
   try
   {
-	RealReductiveGroup& GR = realmode::currentRealGroup();
+    RealReductiveGroup& GR = realmode::currentRealGroup();
     RealReductiveGroup& dual_GR = blockmode::currentDualRealGroup();
     ioutils::OutputFile f;
-    KGB kgb(GR);
-    KGB dual_kgb(dual_GR);
+    const KGB& kgb = GR.kgb();
+    const KGB& dual_kgb = dual_GR.kgb();
     blocks::hBlock block = hBlock(kgb, dual_kgb);
 
-     block_io::printHBlockD(f,block);
-  
-    Block* block_pointer = new Block(Block::build(realmode::currentRealGroup(),blockmode::currentDualRealGroup()));
-	kl::KLContext* klc_pointer=new kl::KLContext(*block_pointer);
+    block_io::printHBlockD(f,block);
+
+    Block* block_pointer = new Block
+      (Block::build(realmode::currentRealGroup(),
+		    blockmode::currentDualRealGroup()));
+    kl::KLContext* klc_pointer=new kl::KLContext(*block_pointer);
     klc_pointer->fill();
 
-	size_t hbsize = block.hsize();
-	size_t klsize = klc_pointer->size();
-	std::vector<bool> flags(klsize,false);
-	for (size_t i=0; i<hbsize; i++) {
-		BlockElt j = block.hfixed(i);
-		flags[j] = true;
+    size_t hbsize = block.hsize();
+    size_t klsize = klc_pointer->size();
+    std::vector<bool> flags(klsize,false);
+    for (size_t i=0; i<hbsize; i++) {
+      BlockElt j = block.hfixed(i);
+      flags[j] = true;
+    }
+
+    size_t count = 0;
+    int width = ioutils::digits(klc_pointer->size()-1,10ul);
+    int tab = 2;
+
+    for (size_t y = 0; y < klc_pointer->size(); ++y)
+    {
+
+      f << std::setw(width) << y << ": ";
+      bool first = true;
+
+      if (flags[y]) {
+	for (size_t x = 0; x <= y; ++x) {
+	  if (flags[x]) {
+	    const kl::KLPol& pol = klc_pointer->klPol(x,y);
+	    if (pol.isZero())
+	      continue;
+	    if (first)
+	    {
+	      f << std::setw(width) << x << ": ";
+	      first = false;
+	    }
+	    else
+	    {
+	      f << std::setw(width+tab)<< ""
+		<< std::setw(width) << x << ": ";
+	    }
+	    prettyprint::printPol(f,pol,"q");
+	    f << "" << std::endl;
+	    ++count;
+	  }
 	}
-  
-  size_t count = 0;
-  int width = ioutils::digits(klc_pointer->size()-1,10ul);
-  int tab = 2;
-
-  for (size_t y = 0; y < klc_pointer->size(); ++y)
-  {
-
-    f << std::setw(width) << y << ": ";
-    bool first = true;
-
-	if (flags[y]) {
-    for (size_t x = 0; x <= y; ++x) {
-		if (flags[x]) {
-      const kl::KLPol& pol = klc_pointer->klPol(x,y);
-      if (pol.isZero())
-	continue;
-      if (first)
+
+	f << "" << std::endl;
+      }
+      else {
+	f << std::setw(width) << y << ": 1" << std::endl << std::endl;
+      }
+    }
+
+    /*
+      kl::KLContext klc(block);
+      klc.fill(z,false);
+
+      typedef Polynomial<int> Poly;
+      typedef std::map<BlockElt,Poly> map_type;
+      map_type acc;
+      unsigned int parity = block.length(z)%2;
+      for (size_t x = 0; x <= z; ++x)
       {
-	f << std::setw(width) << x << ": ";
-	first = false;
-      }
-      else
-      {
-	f << std::setw(width+tab)<< ""
-	     << std::setw(width) << x << ": ";
-      }
-      prettyprint::printPol(f,pol,"q");
-      f << "" << std::endl;
-      ++count;
-		}
-    }
-
-    f << "" << std::endl;
-	}
-	else {
-		f << std::setw(width) << y << ": 1" << std::endl << std::endl;
-	}
-  }
-
-    /*
-    kl::KLContext klc(block);
-    klc.fill(z,false);
-
-    typedef Polynomial<int> Poly;
-    typedef std::map<BlockElt,Poly> map_type;
-    map_type acc;
-    unsigned int parity = block.length(z)%2;
-    for (size_t x = 0; x <= z; ++x)
-    {
       const kl::KLPol& pol = klc.klPol(x,z);
       if (not pol.isZero())
       {
-	Poly p(pol); // convert
-	if (block.length(x)%2!=parity)
-	  p*=-1;
-	BlockEltList nb=block.nonzeros_below(x);
-	for (size_t i=0; i<nb.size(); ++i)
-	{
-	  std::pair<map_type::iterator,bool> trial = 
-	    acc.insert(std::make_pair(nb[i],p));
-	  if (not trial.second) // failed to create a new entry
-	    trial.first->second += p;
-	} // |for (i)| in |nb|
+      Poly p(pol); // convert
+      if (block.length(x)%2!=parity)
+      p*=-1;
+      BlockEltList nb=block.nonzeros_below(x);
+      for (size_t i=0; i<nb.size(); ++i)
+      {
+      std::pair<map_type::iterator,bool> trial =
+      acc.insert(std::make_pair(nb[i],p));
+      if (not trial.second) // failed to create a new entry
+      trial.first->second += p;
+      } // |for (i)| in |nb|
       } // |if(pol!=0)|
-    } // |for (x<=z)|
-
-
-    f << (block.singular_simple_roots().any() ? "(cumulated) " : "")
+      } // |for (x<=z)|
+
+
+      f << (block.singular_simple_roots().any() ? "(cumulated) " : "")
       << "KL polynomials (-1)^{l(" << z << ")-l(x)}*P_{x," << z << "}:\n";
-    int width = ioutils::digits(z,10ul);
-    for (map_type::const_iterator it=acc.begin(); it!=acc.end(); ++it)
-    {
+      int width = ioutils::digits(z,10ul);
+      for (map_type::const_iterator it=acc.begin(); it!=acc.end(); ++it)
+      {
       BlockElt x = it->first;
       const Poly& pol = it->second;
       if (not pol.isZero())
       {
-    	f << std::setw(width) << x << ": ";
-    	prettyprint::printPol(f,pol,"q") << std::endl;
+      f << std::setw(width) << x << ": ";
+      prettyprint::printPol(f,pol,"q") << std::endl;
       }
-    }
+      }
     */
   }
   catch (error::MemoryOverflow& e)
@@ -1743,7 +1735,7 @@
     std::cerr << std::endl << "unidentified error occurred" << std::endl;
 
   }
- 
+
 } // |hblock_f|
 
 
@@ -1809,206 +1801,208 @@
   io::printFile(std::cerr,"srtest.help",io::MESSAGE_DIR);
 }
 
-<<<<<<< HEAD
-void hkllist_f() {
-	RealReductiveGroup& GR = realmode::currentRealGroup();
-	RealReductiveGroup& dual_GR = blockmode::currentDualRealGroup();
-	ioutils::OutputFile file;
-	std::ostream& strm = file;
-
-	std::cerr << "Building KGB/Dual KGB ... ";
-	KGB kgb(GR);
-	KGB dual_kgb(dual_GR);
-	std::cerr << "Done." << std::endl;
-
-	std::cerr << "Building hblock ... ";
-	blocks::hBlock block = hBlock(kgb, dual_kgb);
-	std::cerr << "Done." << std::endl;
-
-	std::cerr << "Computing twisted KL polynomials ... ";
-	kl::hKLContext* hklc = new kl::hKLContext(block);
-	hklc->fill();
-	std::cerr << "Done." << std::endl;
-
-	// sort the polynomials before printing
-	const kl::hKLStore& plist = hklc->getPolyList();
-	std::vector<kl::hKLPol> splist;
-	size_t psize = plist.size();
-	for (kl::KLIndex i=1; i<psize; i++) {
-		splist.push_back(plist[i]);
+void hkllist_f()
+{
+  RealReductiveGroup& GR = realmode::currentRealGroup();
+  RealReductiveGroup& dual_GR = blockmode::currentDualRealGroup();
+  ioutils::OutputFile file;
+  std::ostream& strm = file;
+
+  std::cerr << "Building KGB/Dual KGB ... ";
+  const KGB& kgb = GR.kgb();
+  const KGB& dual_kgb = dual_GR.kgb();
+  std::cerr << "Done." << std::endl;
+
+  std::cerr << "Building hblock ... ";
+  blocks::hBlock block = hBlock(kgb, dual_kgb);
+  std::cerr << "Done." << std::endl;
+
+  std::cerr << "Computing twisted KL polynomials ... ";
+  kl::hKLContext* hklc = new kl::hKLContext(block);
+  hklc->fill();
+  std::cerr << "Done." << std::endl;
+
+  // sort the polynomials before printing
+  const kl::hKLStore& plist = hklc->getPolyList();
+  std::vector<kl::hKLPol> splist;
+  size_t psize = plist.size();
+  for (kl::KLIndex i=1; i<psize; i++) {
+    splist.push_back(plist[i]);
+  }
+  strm << "Printing " << psize-1 << " twisted KL polynomials:" << std::endl;
+
+  // sort
+  std::sort(splist.begin(),splist.end(),polynomials::compare<kl::hKLCoeff>);
+
+  // write the polynomials
+  for (size_t i=0; i<psize-1; i++) {
+    prettyprint::printPol(strm,splist[i],"q");
+    strm << std::endl;
+  }
+}
+
+void hklbasis_f()
+{
+  RealReductiveGroup& GR = realmode::currentRealGroup();
+  RealReductiveGroup& dual_GR = blockmode::currentDualRealGroup();
+  ioutils::OutputFile file;
+  std::ostream& strm = file;
+
+  std::cerr << "Building KGB/Dual KGB ... ";
+  const KGB& kgb = GR.kgb();
+  const KGB& dual_kgb = dual_GR.kgb();
+  std::cerr << "Done." << std::endl;
+
+  std::cerr << "Building hblock ... ";
+  blocks::hBlock block = hBlock(kgb, dual_kgb);
+  std::cerr << "Done." << std::endl;
+
+  std::cerr << "Computing twisted KL polynomials ... ";
+  kl::hKLContext* hklc = new kl::hKLContext(block);
+  hklc->fill();
+  std::cerr << "Done." << std::endl;
+
+  // print the full basis
+  size_t hsize = hklc->getSize();
+  int width = ioutils::digits(hsize-1,10ul);
+  strm << "Printing " << hsize << " elements with " << hklc->getPolyList().size()-1 << " distinct polynomials:" << std::endl;
+  for (size_t y=0; y<hsize; y++) {
+    //for (size_t y=hsize; y-->0;) {
+    strm << std::setw(width) << y << ": ";
+    bool first = true;
+
+    for (size_t x = 0; x <= y; ++x) {
+      const kl::hKLPol& pol = hklc->getPoly(x,y);
+      if (pol.isZero()) continue;
+      if (first) {
+	strm << std::setw(width) << x << ": ";
+	first = false;
+      }
+      else {
+	strm << std::setw(width+2)<< "" << std::setw(width) << x << ": ";
+      }
+      prettyprint::printPol(strm,pol,"q");
+      strm << std::endl;
+    }
+
+    strm << std::endl;
+  }
+}
+
+void hkltest_f()
+{
+  RealReductiveGroup& GR = realmode::currentRealGroup();
+  RealReductiveGroup& dual_GR = blockmode::currentDualRealGroup();
+  ioutils::OutputFile file;
+  std::ostream& strm = file;
+
+  std::cerr << "Building KGB/Dual KGB ... ";
+  const KGB& kgb = GR.kgb();
+  const KGB& dual_kgb = dual_GR.kgb();
+  std::cerr << "Done." << std::endl;
+
+  std::cerr << "Building hblock ... ";
+  blocks::hBlock *hblock = new hBlock(kgb, dual_kgb);
+  std::cerr << "Done." << std::endl;
+
+  std::cerr << "Computing KL polynomials ... ";
+  kl::KLContext* klc=new kl::KLContext(*hblock);
+  klc->fill();
+  std::cerr << "Done." << std::endl;
+
+  std::cerr << "Computing twisted KL polynomials ... ";
+  kl::hKLContext* hklc = new kl::hKLContext(*hblock);
+  hklc->fill();
+  std::cerr << "Done." << std::endl;
+
+  std::cerr << "Checking polynomials ... ";
+  // compare the two sets of polynomials and
+  // test for obvious errors
+  size_t count = 0;
+  size_t hbsize = hblock->hsize();
+  for (BlockElt y=0; y<hbsize; y++) {
+    BlockElt by = hblock->hfixed(y);
+    for (BlockElt x=0; x<=y; x++) {
+      BlockElt bx = hblock->hfixed(x);
+      const kl::KLPol& pol = klc->klPol(bx,by);
+      const kl::hKLPol& hpol = hklc->getPoly(x,y);
+      if (pol != hpol) {
+	size_t d1 = pol.degree();
+	size_t d2 = hpol.degree();
+	size_t top = (d1 >= d2) ? d1 : d2;
+
+	// check the coefficients
+	for (size_t i=0; i<=top; i++) {
+	  kl::hKLCoeff c1 = (i<=d1) ? pol[i] : 0;
+	  kl::hKLCoeff c2 = (i<=d2) ? hpol[i] : 0;
+	  if (c2 < 0) c2 = -c2;
+	  if (c2 > c1) {
+            std::cerr << std::endl;
+	    std::cerr << "WARNING: twisted KL coefficient exceeds regular coefficient in absolute value for P_{" << x << "," << y << "}" << std::endl;
+	    std::cerr << "Aborting" << std::endl;
+	    return;
+	  }
+	  if ((c1-c2) % 2) {
+            std::cerr << std::endl;
+	    std::cerr << "WARNING: twisted KL coefficient not congruent mod 2 for P_{" << x << "," << y << "}" << std::endl;
+	    std::cerr << "Aborting" << std::endl;
+	    return;
+	  }
 	}
-	strm << "Printing " << psize-1 << " twisted KL polynomials:" << std::endl;
-
-	// sort
-	std::sort(splist.begin(),splist.end(),polynomials::compare<kl::hKLCoeff>);
-
-	// write the polynomials
-	for (size_t i=0; i<psize-1; i++) {
-		prettyprint::printPol(strm,splist[i],"q");
-		strm << std::endl;
+      }
+    }
+  }
+  std::cerr << "Passed!" << std::endl;
+
+  int tab = 2;
+  int width = ioutils::digits(hbsize-1,10ul);
+  strm << "Printing " << hbsize << " elements with " << hklc->getPolyList().size()-1 << " distinct polynomials:" << std::endl;
+  for (BlockElt y=0; y<hbsize; y++) {
+    bool first = true;
+    BlockElt by = hblock->hfixed(y);
+    strm << std::setw(width) << y << ": ";
+
+    for (BlockElt x=0; x<=y; x++) {
+      BlockElt bx = hblock->hfixed(x);
+      const kl::KLPol& pol = klc->klPol(bx,by);
+      const kl::hKLPol& hpol = hklc->getPoly(x,y);
+
+      if (pol.isZero() && hpol.isZero()) continue;
+      if (first) {
+	strm << std::setw(width) << x << ": ";
+	prettyprint::printPol(strm,pol,"q");
+	if (hpol != pol) {
+	  strm << std::endl;
+	  strm << std::setw(2*width+2*tab) << "";
+	  prettyprint::printPol(strm,hpol,"q");
 	}
-}
-
-void hklbasis_f() {
-	RealReductiveGroup& GR = realmode::currentRealGroup();
-	RealReductiveGroup& dual_GR = blockmode::currentDualRealGroup();
-	ioutils::OutputFile file;
-	std::ostream& strm = file;
-
-	std::cerr << "Building KGB/Dual KGB ... ";
-	KGB kgb(GR);
-	KGB dual_kgb(dual_GR);
-	std::cerr << "Done." << std::endl;
-
-	std::cerr << "Building hblock ... ";
-	blocks::hBlock block = hBlock(kgb, dual_kgb);
-	std::cerr << "Done." << std::endl;
-
-	std::cerr << "Computing twisted KL polynomials ... ";
-	kl::hKLContext* hklc = new kl::hKLContext(block);
-	hklc->fill();
-	std::cerr << "Done." << std::endl;
-
-	// print the full basis
-	size_t hsize = hklc->getSize();
-	int width = ioutils::digits(hsize-1,10ul);
-	strm << "Printing " << hsize << " elements with " << hklc->getPolyList().size()-1 << " distinct polynomials:" << std::endl;
-	for (size_t y=0; y<hsize; y++) {
-	//for (size_t y=hsize; y-->0;) {
-		strm << std::setw(width) << y << ": ";
-		bool first = true;
-
-		for (size_t x = 0; x <= y; ++x) {
-			const kl::hKLPol& pol = hklc->getPoly(x,y);
-			if (pol.isZero()) continue;
-			if (first) {
-				strm << std::setw(width) << x << ": ";
-				first = false;
-			}
-			else {
-				strm << std::setw(width+2)<< "" << std::setw(width) << x << ": ";
-			}
-			prettyprint::printPol(strm,pol,"q");
-			strm << std::endl;
-		}
-
-		strm << std::endl;
+	first = false;
+      }
+      else {
+	strm << std::setw(width+tab) << "" << std::setw(width) << x << ": ";
+	prettyprint::printPol(strm,pol,"q");
+	if (hpol != pol) {
+	  strm << std::endl;
+	  strm << std::setw(2*width+2*tab) << "";
+	  prettyprint::printPol(strm,hpol,"q");
 	}
-}
-  
-void hkltest_f() {
-	RealReductiveGroup& GR = realmode::currentRealGroup();
-	RealReductiveGroup& dual_GR = blockmode::currentDualRealGroup();
-	ioutils::OutputFile file;
-	std::ostream& strm = file;
-
-	std::cerr << "Building KGB/Dual KGB ... ";
-	KGB kgb(GR);
-	KGB dual_kgb(dual_GR);
-	std::cerr << "Done." << std::endl;
-
-	std::cerr << "Building hblock ... ";
-	blocks::hBlock *hblock = new hBlock(kgb, dual_kgb);
-	std::cerr << "Done." << std::endl;
-
-	std::cerr << "Computing KL polynomials ... ";
-	kl::KLContext* klc=new kl::KLContext(*hblock);
-    klc->fill();
-	std::cerr << "Done." << std::endl;
-
-	std::cerr << "Computing twisted KL polynomials ... ";
-	kl::hKLContext* hklc = new kl::hKLContext(*hblock);
-	hklc->fill();
-	std::cerr << "Done." << std::endl;
-
-	std::cerr << "Checking polynomials ... ";
-	// compare the two sets of polynomials and 
-	// test for obvious errors
-	size_t count = 0;
-	size_t hbsize = hblock->hsize();
-	for (BlockElt y=0; y<hbsize; y++) {
-		BlockElt by = hblock->hfixed(y);
-		for (BlockElt x=0; x<=y; x++) {
-			BlockElt bx = hblock->hfixed(x);
-			const kl::KLPol& pol = klc->klPol(bx,by);
-			const kl::hKLPol& hpol = hklc->getPoly(x,y);
-			if (pol != hpol) {
-				size_t d1 = pol.degree();
-				size_t d2 = hpol.degree();
-				size_t top = (d1 >= d2) ? d1 : d2;
-
-				// check the coefficients
-				for (size_t i=0; i<=top; i++) {
-					kl::hKLCoeff c1 = (i<=d1) ? pol[i] : 0;
-					kl::hKLCoeff c2 = (i<=d2) ? hpol[i] : 0;
-					if (c2 < 0) c2 = -c2;
-					if (c2 > c1) {
-            std::cerr << std::endl;
-						std::cerr << "WARNING: twisted KL coefficient exceeds regular coefficient in absolute value for P_{" << x << "," << y << "}" << std::endl;
-						std::cerr << "Aborting" << std::endl;
-						return;
-					}
-					if ((c1-c2) % 2) {
-            std::cerr << std::endl;
-						std::cerr << "WARNING: twisted KL coefficient not congruent mod 2 for P_{" << x << "," << y << "}" << std::endl;
-						std::cerr << "Aborting" << std::endl;
-						return;
-					}
-				}
-			}
-		}
-	}
-	std::cerr << "Passed!" << std::endl;
-
-	int tab = 2;
-	int width = ioutils::digits(hbsize-1,10ul);
-	strm << "Printing " << hbsize << " elements with " << hklc->getPolyList().size()-1 << " distinct polynomials:" << std::endl;
-	for (BlockElt y=0; y<hbsize; y++) {
-		bool first = true;
-		BlockElt by = hblock->hfixed(y);
-		strm << std::setw(width) << y << ": ";
-		
-		for (BlockElt x=0; x<=y; x++) {
-			BlockElt bx = hblock->hfixed(x);
-			const kl::KLPol& pol = klc->klPol(bx,by);
-			const kl::hKLPol& hpol = hklc->getPoly(x,y);
-
-			if (pol.isZero() && hpol.isZero()) continue;
-			if (first) {
-				strm << std::setw(width) << x << ": ";
-				prettyprint::printPol(strm,pol,"q");
-				if (hpol != pol) {
-					strm << std::endl;
-					strm << std::setw(2*width+2*tab) << "";
-					prettyprint::printPol(strm,hpol,"q");
-				}
-				first = false;
-			}
-			else {
-				strm << std::setw(width+tab) << "" << std::setw(width) << x << ": ";
-				prettyprint::printPol(strm,pol,"q");
-				if (hpol != pol) {
-					strm << std::endl;
-					strm << std::setw(2*width+2*tab) << "";
-					prettyprint::printPol(strm,hpol,"q");
-				}
-			}
-			strm << "" << std::endl;
-			++count;
-		}
-
-		strm << "" << std::endl;
-	}
-
-	// free memory
-	delete hblock;
-	delete klc;
-	delete hklc;
-=======
+      }
+      strm << "" << std::endl;
+      ++count;
+    }
+
+    strm << "" << std::endl;
+  }
+
+  // free memory
+  delete hblock;
+  delete klc;
+  delete hklc;
+}
+
 void nblock_h()
 {
   io::printFile(std::cerr,"nblock.help",io::MESSAGE_DIR);
->>>>>>> 77a7c3e9
 }
 
 } // |namespace|
