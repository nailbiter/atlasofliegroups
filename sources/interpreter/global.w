--- conflicted
+++ resolved
@@ -1709,12 +1709,8 @@
 { int  j=get<int_value>()->val; int i=get<int_value>()->val;
   if (j==0) throw runtime_error("Modulo zero");
   if (l!=expression_base::no_value)
-<<<<<<< HEAD
-    push_value(new int_value(arithmetic::remainder(i,std::abs(j))));
-=======
     push_value(std::make_shared<int_value>
       (arithmetic::remainder(i,std::abs(j))));
->>>>>>> ee78e8bf
 }
 @)
 void divmod_wrapper(expression_base::level l)
@@ -1723,12 +1719,8 @@
   if (l!=expression_base::no_value)
   { push_value(std::make_shared<int_value>
      (j>0 ? arithmetic::divide(i,j) : -arithmetic::divide(i,-j)));
-<<<<<<< HEAD
-    push_value(new int_value(arithmetic::remainder(i,std::abs(j))));
-=======
     push_value(std::make_shared<int_value>
       (arithmetic::remainder(i,std::abs(j))));
->>>>>>> ee78e8bf
     if (l==expression_base::single_value)
       wrap_tuple<2>();
   }
@@ -1741,18 +1733,11 @@
 }
 @)
 void power_wrapper(expression_base::level l)
-<<<<<<< HEAD
-{ static shared_int one(new int_value(1));
-@/int n=get<int_value>()->val; shared_int i=get<int_value>();
-  if (std::abs(i->val)!=1 and n<0)
-    throw std::runtime_error("Negative power of integer");
-=======
 { static shared_int one = std::make_shared<int_value>(1);
   static shared_int minus_one  = std::make_shared<int_value>(-1);
 @/int n=get<int_value>()->val; int i=get<int_value>()->val;
   if (std::abs(i)!=1 and n<0)
     throw runtime_error("Negative power of integer");
->>>>>>> ee78e8bf
   if (l==expression_base::no_value)
     return;
 @)
