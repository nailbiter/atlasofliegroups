--- conflicted
+++ resolved
@@ -397,8 +397,6 @@
   return strm;
 }
 
-<<<<<<< HEAD
-=======
 std::ostream& print_KL(std::ostream& f, non_integral_block& block, BlockElt z)
 {
   // silently fill the whole KL table
@@ -444,9 +442,6 @@
   return f;
 }
 
-} // namespace block_io|
->>>>>>> 860389f8
-
 } // |namespace block_io|
 
 } // |namespace atlas|