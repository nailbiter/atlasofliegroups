--- conflicted
+++ resolved
@@ -87,16 +87,11 @@
 pflags := -Wall -pg -O -DNREADLINE
 
 
-<<<<<<< HEAD
-# the default setting in the faster branch is optimizing
-cflags ?= $(oflags)
-=======
 # these flags are necessary for compilation, the -c should not be altered
 CXXFLAGS  = -c $(CXXFLAVOR)
 
 # additional flags specific for atlas (realex specifics are in its own Makefile)
 atlas_flags = $(atlas_includes)
->>>>>>> ee78e8bf
 
 # to select another flavor, set optimize=true, debug=true or profile=true
 # when calling make (as in "make optimize=true") or set CXXFLAVOR as an
